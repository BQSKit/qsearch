import sys

import numpy as np
import scipy as sp
import scipy.optimize

from . import circuits
from . import utils
from .gatesets import *

try:
    from search_compiler_rs import native_from_object, matrix_distance_squared
    RUST_ENABLED = True
except ImportError:
    RUST_ENABLED = False
    def native_from_object(o):
        raise Exception("Native code not installed")

def default_solver(gateset, dits=0, error_func=None, error_jac=None):
    # Choosse the best default solver for the given gateset
    ls_failed = False

    # Check to see if the gateset and error func are explicitly supported by LeastSquares
    if type(gateset).__module__ != QubitCNOTLinear.__module__:
        ls_failed = True
    elif type(gateset).__name__ not in [QubitCNOTLinear.__name__, QiskitU3Linear,__name__, QubitCNOTRing.__name__, QubitCNOTAdjacencyList.__name__, ZXZXZCNOTLinear.__name__]:
        ls_failed = True
    elif error_func is None or error_func.__module__ != utils.matrix_distance_squared.__module__ or (error_func.__name__ != utils.matrix_distance_squared.__name__ and error_func.__name__ != utils.matrix_residuals.__name__):
        ls_failed = True

    if not ls_failed:
        # since all gatesets supported by LeastSquares are supported by rust, this is the only check we need
        if RUST_ENABLED:
            print("chose rust LS")
            return LeastSquares_Jac_SolverNative()
        else:
            print("chose python LS")
            return LeastSquares_Jac_Solver()

    if dits < 1:
        return COBYLA_Solver() # handling this case for manually created SearchCompiler instances.  Better support for manual usage is unlikely to be implemented because Projects are generally recommended.

    # least squares won't work, so check for jacobian and rust success
    jac_failed = False
    rust_failed = False
    layers = [gateset.initial_layer(dits)] + gateset.search_layers(dits)
    for layer in layers:
        try:
            layer.mat_jac(np.random.rand(layer.num_inputs))
        except:
            jac_failed = True
        try:
            native_from_object(layer)
        except:
            rust_failed = True

    if error_jac is None:
        jac_failed = True

    if jac_failed:
        if rust_failed:
            print("chose python COBYLA")
            return COBYLA_Solver()
        else:
            print("chose rust COBYLA")
            return COBYLA_SolverNative()
    else:
        if rust_failed:
            print("chose python BFGS")
            return BFGS_Jac_Solver()
        else:
            print("chose rust BFGS")
            return BFGS_Jac_SolverNative()
    # the default will have been chosen from LeastSquares, BFGS, or COBYLA, from either the python or "Native" rust variants


class Solver():
    def solve_for_unitary(self, circuit, U, error_func=utils.matrix_distance_squared, error_jac=None):
        raise NotImplementedError

    def __eq__(self, other):
        if self is other:
            return True
        if self.__module__ == Solver.__module__:
            if type(self) == type(other):
                return True
        return False


class CMA_Solver(Solver):
    def solve_for_unitary(self, circuit, U, error_func=utils.matrix_distance_squared, error_jac=None):
        try:
            import cma
        except ImportError:
            print("ERROR: Could not find cma, try running pip install quantum_synthesis[cma]", file=sys.stderr)
            sys.exit(1)
        eval_func = lambda v: error_func(U, circuit.matrix(v))
        initial_guess = 'np.random.rand({})'.format(circuit.num_inputs)
        xopt, _ = cma.fmin2(eval_func, initial_guess, 0.25, {'verb_disp':0, 'verb_log':0, 'bounds' : [0,1]}, restarts=2)
        return (circuit.matrix(xopt), xopt)

class COBYLA_Solver(Solver):
    def solve_for_unitary(self, circuit, U, error_func=utils.matrix_distance_squared, error_jac=None):
        eval_func = lambda v: error_func(U, circuit.matrix(v))
        initial_guess = np.array(np.random.rand(circuit.num_inputs))
        x = sp.optimize.fmin_cobyla(eval_func, initial_guess, cons=[lambda x: np.all(np.less_equal(x,1))], rhobeg=0.5, rhoend=1e-12, maxfun=1000*circuit.num_inputs)
        return (circuit.matrix(x), x)

class DIY_Solver(Solver):
    def __init__(self, f):
        self.f = f # f is a function that takes in eval_func and initial_guess and returns the vector that minimizes eval_func.  The parameters may range between 0 and 1.

    def solve_for_unitary(self, circuit, U, error_func=utils.matrix_distance_squared, error_jac=None):
        eval_func = lambda v: error_func(U, circuit.matrix(v))
        initial_guess = np.array(np.random.rand(circuit.num_inputs))
        x = f(eval_func, initial_guess)

class COBYLA_SolverNative(COBYLA_Solver):
    def solve_for_unitary(self, circuit, U, error_func=utils.matrix_distance_squared, error_jac=None):
        return super().solve_for_unitary(native_from_object(circuit), U, error_func=error_func)

class NM_Solver(Solver):
    def solve_for_unitary(self, circuit, U, error_func=utils.matrix_distance_squared, error_jac=None):
        eval_func = lambda v: error_func(U, circuit.matrix(v))
        result = sp.optimize.minimize(eval_func, np.random.rand(circuit.num_inputs)*np.pi, method='Nelder-Mead', options={"ftol":1e-14})
        xopt = result.x
        return (circuit.matrix(xopt), xopt)

class CMA_Jac_Solver(Solver):
    def solve_for_unitary(self, circuit, U, error_func=utils.matrix_distance_squared, error_jac=utils.matrix_distance_squared_jac):
        try:
            import cma
        except ImportError:
            print("ERROR: Could not find cma, try running pip install quantum_synthesis[cma]", file=sys.stderr)
            sys.exit(1)
        eval_func = lambda v: error_func(U, circuit.matrix(v))
        jac_func  = lambda v: utils.matrix_distance_squared_jac(U, circuit.matrix(v), circuit.jac(v))
        initial_guess = 'np.random.rand({})'.format(circuit.num_inputs)
        xopt, es = cma.fmin2(eval_func, initial_guess, 0.25, {'verb_disp':0, 'verb_log':0, 'bounds' : [0,1]}, restarts=2, gradf=jac_func)
        if circuit.num_inputs > 18:
            raise Warning("Finished with {} evaluations".format(es.result[3]))
        return (circuit.matrix(xopt), xopt)

<<<<<<< HEAD
class BFGS_Jac_Solver(Solver):
    def solve_for_unitary(self, circuit, U, error_func=utils.matrix_distance_squared, error_jac=utils.matrix_distance_squared_jac):
        eval_func = lambda v: error_func(U, circuit.matrix(v))
        error_func_jac = utils.matrix_distance_squared_jac
        def eval_func(v):
            M, jacs = circuit.mat_jac(v)
            return error_func_jac(U, M, jacs)
        result = sp.optimize.minimize(eval_func, np.random.rand(circuit.num_inputs)*np.pi, method='BFGS', jac=True)
        xopt = result.x
        return (circuit.matrix(xopt), xopt)

class BFGS_Jac_SolverNative(BFGS_Jac_Solver):
    def solve_for_unitary(self, circuit, U, error_func=utils.matrix_distance_squared, error_jac=utils.matrix_distance_squared_jac):
        return super().solve_for_unitary(native_from_object(circuit), U, error_func=error_func)
=======
try:
    from search_compiler_rs import BFGS_Jac_SolverNative
except ImportError:
    class BFGS_Jac_SolverNative(BFGS_Jac_Solver):
        def solve_for_unitary(self, circuit, U, error_func=utils.matrix_distance_squared):
            return super().solve_for_unitary(native_from_object(circuit), U, error_func=error_func)
>>>>>>> ee973aea

class LeastSquares_Jac_Solver(Solver):
    def solve_for_unitary(self, circuit, U, error_func=utils.matrix_residuals, error_jac=utils.matrix_residuals_jac):
        # This solver is usually faster than BFGS, but has some caveats
        # 1. This solver relies on matrix residuals, and therefore ignores the specified error_func, making it currently not suitable for alternative synthesis goals like stateprep
        # 2. This solver (currently) does not correct for an overall phase, and so may not be able to find a solution for some gates with some gatesets.  It has been tested and works fine with QubitCNOTLinear, so any single-qubit and CNOT-based gateset is likely to work fine.
        I = np.eye(U.shape[0])
        eval_func = lambda v: error_func(U, circuit.matrix(v), I)
        jac_func = lambda v: utils.matrix_residuals_jac(U, *circuit.mat_jac(v))
        result = sp.optimize.least_squares(eval_func, np.random.rand(circuit.num_inputs)*np.pi, jac_func, method="lm")
        xopt = result.x
        return (circuit.matrix(xopt), xopt)

class LeastSquares_Jac_SolverNative(LeastSquares_Jac_Solver):
    def solve_for_unitary(self, circuit, U, error_func=utils.matrix_residuals, error_jac=utils.matrix_residuals_jac):
        return super().solve_for_unitary(native_from_object(circuit), U, error_func=error_func)<|MERGE_RESOLUTION|>--- conflicted
+++ resolved
@@ -141,29 +141,10 @@
             raise Warning("Finished with {} evaluations".format(es.result[3]))
         return (circuit.matrix(xopt), xopt)
 
-<<<<<<< HEAD
-class BFGS_Jac_Solver(Solver):
-    def solve_for_unitary(self, circuit, U, error_func=utils.matrix_distance_squared, error_jac=utils.matrix_distance_squared_jac):
-        eval_func = lambda v: error_func(U, circuit.matrix(v))
-        error_func_jac = utils.matrix_distance_squared_jac
-        def eval_func(v):
-            M, jacs = circuit.mat_jac(v)
-            return error_func_jac(U, M, jacs)
-        result = sp.optimize.minimize(eval_func, np.random.rand(circuit.num_inputs)*np.pi, method='BFGS', jac=True)
-        xopt = result.x
-        return (circuit.matrix(xopt), xopt)
-
-class BFGS_Jac_SolverNative(BFGS_Jac_Solver):
-    def solve_for_unitary(self, circuit, U, error_func=utils.matrix_distance_squared, error_jac=utils.matrix_distance_squared_jac):
-        return super().solve_for_unitary(native_from_object(circuit), U, error_func=error_func)
-=======
 try:
     from search_compiler_rs import BFGS_Jac_SolverNative
-except ImportError:
-    class BFGS_Jac_SolverNative(BFGS_Jac_Solver):
-        def solve_for_unitary(self, circuit, U, error_func=utils.matrix_distance_squared):
-            return super().solve_for_unitary(native_from_object(circuit), U, error_func=error_func)
->>>>>>> ee973aea
+except:
+    pass
 
 class LeastSquares_Jac_Solver(Solver):
     def solve_for_unitary(self, circuit, U, error_func=utils.matrix_residuals, error_jac=utils.matrix_residuals_jac):
