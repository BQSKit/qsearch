import qsearch
<<<<<<< HEAD
from qsearch import unitaries, advanced_unitaries, leap_compiler
=======
from qsearch import unitaries, advanced_unitaries, multistart_solver, parallelizer, solver
>>>>>>> c4111c37
import time

# create the project
with qsearch.Project("benchmarks-leap2") as project:
    # add a unitaries to compile
    """ project.add_compilation("qft2", unitaries.qft(4))
    project.add_compilation("qft3", unitaries.qft(8))
    project.add_compilation("fredkin", unitaries.fredkin)
    project.add_compilation("toffoli", unitaries.toffoli)
    project.add_compilation("peres", unitaries.peres)
    project.add_compilation("or", unitaries.logical_or)

    project.add_compilation("miro", advanced_unitaries.mirogate)
    project.add_compilation("hhl", advanced_unitaries.HHL) """

    # 4 qubit benchmarks (WARNING: These may take days to run.)
    project.add_compilation("qft4", unitaries.qft(16))
    #project.add_compilation("full adder", unitaries.full_adder)
    #project.add_compilation("ethylene", advanced_unitaries.ethylene)


    # compiler configuration example
    #project["gateset"] = qsearch.gatesets.QubitCNOTRing() # use this to synthesize for the ring topology instead of the default line topology
<<<<<<< HEAD
    #project["solver"]  = qsearch.solver.BFGS_Jac_SolverNative() # use this to force the compiler to use the Rust version of the BFGS solver instead of using the default setting
    project["verbosity"] = 2 # use this to have more information reported to stdout and the log files, or set it to 0 to disable logging altogether
    project["min_depth"] = 6
    project["compiler_class"] = leap_compiler.LeapCompiler
    #project["constant_leap"] = True
    project["delta"] = 0.6
=======
    #project["verbosity"] = 2 # use this to have more information reported to stdout and the log files, or set it to 0 to disable logging altogether
    #project["solver"] = multistart_solver.MultiStart_Solver(8) # Use the more accurate multistart solver
    #project["parallelizer"] = parallelizer.ProcessPoolParallelizer # Multistart requires nested processes, so we use ProcessPoolExecutor
>>>>>>> c4111c37
    # once everything is set up, let the project run!
    project.run()


    # once its done you can use the following functions to get output
    # compilation_names = project.compilations # returns a list of the names that were specified when adding unitaries
    # circuit, vector = project.get_result(compilation_names[0]) # get a circuit/vector combination, which is the search_compiler format for describing finished circuits
    # project.assemble(compilation_names[0], write_location="my_circuit.qasm") # export the circuit as openqasm
    # project.assemble(compilation_names[0], language=assembly.ASSEMBLY_QISKIT, write_location="my_circuit.py") # export the circuit as a qiskit script

    # Read the wiki for more information and more features: https://github.com/WolfLink/search_compiler/wiki<|MERGE_RESOLUTION|>--- conflicted
+++ resolved
@@ -1,15 +1,11 @@
 import qsearch
-<<<<<<< HEAD
-from qsearch import unitaries, advanced_unitaries, leap_compiler
-=======
 from qsearch import unitaries, advanced_unitaries, multistart_solver, parallelizer, solver
->>>>>>> c4111c37
 import time
 
 # create the project
-with qsearch.Project("benchmarks-leap2") as project:
+with qsearch.Project("benchmarks") as project:
     # add a unitaries to compile
-    """ project.add_compilation("qft2", unitaries.qft(4))
+    project.add_compilation("qft2", unitaries.qft(4))
     project.add_compilation("qft3", unitaries.qft(8))
     project.add_compilation("fredkin", unitaries.fredkin)
     project.add_compilation("toffoli", unitaries.toffoli)
@@ -17,28 +13,19 @@
     project.add_compilation("or", unitaries.logical_or)
 
     project.add_compilation("miro", advanced_unitaries.mirogate)
-    project.add_compilation("hhl", advanced_unitaries.HHL) """
+    project.add_compilation("hhl", advanced_unitaries.HHL)
 
     # 4 qubit benchmarks (WARNING: These may take days to run.)
-    project.add_compilation("qft4", unitaries.qft(16))
+    #project.add_compilation("qft4", unitaries.qft(16))
     #project.add_compilation("full adder", unitaries.full_adder)
     #project.add_compilation("ethylene", advanced_unitaries.ethylene)
 
 
     # compiler configuration example
     #project["gateset"] = qsearch.gatesets.QubitCNOTRing() # use this to synthesize for the ring topology instead of the default line topology
-<<<<<<< HEAD
-    #project["solver"]  = qsearch.solver.BFGS_Jac_SolverNative() # use this to force the compiler to use the Rust version of the BFGS solver instead of using the default setting
-    project["verbosity"] = 2 # use this to have more information reported to stdout and the log files, or set it to 0 to disable logging altogether
-    project["min_depth"] = 6
-    project["compiler_class"] = leap_compiler.LeapCompiler
-    #project["constant_leap"] = True
-    project["delta"] = 0.6
-=======
     #project["verbosity"] = 2 # use this to have more information reported to stdout and the log files, or set it to 0 to disable logging altogether
     #project["solver"] = multistart_solver.MultiStart_Solver(8) # Use the more accurate multistart solver
     #project["parallelizer"] = parallelizer.ProcessPoolParallelizer # Multistart requires nested processes, so we use ProcessPoolExecutor
->>>>>>> c4111c37
     # once everything is set up, let the project run!
     project.run()
 
