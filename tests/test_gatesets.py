--- conflicted
+++ resolved
@@ -8,11 +8,7 @@
 
 def test_zxzxzcnotlinear(project, check_project):
     project['gateset'] = gatesets.ZXZXZCNOTLinear()
-<<<<<<< HEAD
     project.add_compilation('hhl', advanced_unitaries.HHL)
-=======
-    project.add_compilation('qft3', unitaries.qft(8))
->>>>>>> 2ac0e8f5
     project.run()
     check_project(project)
 
@@ -24,21 +20,13 @@
 
 def test_cnotring(project, check_project):
     project['gateset'] = gatesets.QubitCNOTRing()
-<<<<<<< HEAD
     project.add_compilation('hhl', advanced_unitaries.HHL)
-=======
-    project.add_compilation('qft3', unitaries.qft(8))
->>>>>>> 2ac0e8f5
     project.run()
     check_project(project)
 
 def test_adjacency_list(project, check_project):
-<<<<<<< HEAD
     project.add_compilation('hhl', advanced_unitaries.HHL)
-    project.add_compilation('qft2', unitaries.qft(4))
-=======
     project['gateset'] = gatesets.QubitCNOTAdjacencyList([(0,1), (1,2), (2,3), (2,0)])
     project.add_compilation('qft3', unitaries.qft(8))
->>>>>>> 2ac0e8f5
     project.run()
     check_project(project)